[package]
name = "email-format"
<<<<<<< HEAD
version = "0.2.0-unstable"
=======
version = "0.1.0"
description = "Email message format (parser and data structure)"
>>>>>>> f5a4c61a
authors = ["Mike Dilger <mike@optcomp.nz>"]
readme = "README.md"
repository = "https://github.com/mikedilger/email-format"
documentation = "https://mikedilger.github.io/email-format"
license = "MIT OR Apache-2.0"
keywords = [ "email", "rfc5322" ]

[dependencies]
buf-read-ext = "0.2"<|MERGE_RESOLUTION|>--- conflicted
+++ resolved
@@ -1,11 +1,7 @@
 [package]
 name = "email-format"
-<<<<<<< HEAD
 version = "0.2.0-unstable"
-=======
-version = "0.1.0"
 description = "Email message format (parser and data structure)"
->>>>>>> f5a4c61a
 authors = ["Mike Dilger <mike@optcomp.nz>"]
 readme = "README.md"
 repository = "https://github.com/mikedilger/email-format"
